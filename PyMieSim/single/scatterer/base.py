#!/usr/bin/env python
# -*- coding: utf-8 -*-

from typing import Tuple
import numpy
from PyOptik.material.base_class import BaseMaterial
from tabulate import tabulate
from PyMieSim.single.representations import S1S2, FarField, Stokes, SPF, Footprint
from PyMieSim import units

class BaseScatterer(units.UnitsValidation):
    """
    A generic class for a scatterer, providing properties and methods to compute various scattering-related quantities.

    """
    def print_properties(self) -> None:
        """Prints a table of the scatterer's properties and their values."""
        data = [getattr(self, name) for name in self.property_names]
        property_dict = {"Property": self.property_names, "Value": data}

        table = tabulate(property_dict, headers="keys")
        print(table)

    @property
    def size_parameter(self) -> units.Quantity:
        """Returns the size parameter of the scatterer."""
        return self._cpp_size_parameter * units.AU

    @property
    def cross_section(self) -> units.Quantity:
        """Returns the cross-section of the scatterer."""
        return (self._cpp_cross_section * units.meter**2).to_compact()

    @property
    def Qsca(self) -> units.Quantity:
        """Returns the scattering efficiency."""
        return self._cpp_Qsca * units.AU

    @property
    def Qext(self) -> units.Quantity:
        """Returns the extinction efficiency."""
        return self._cpp_Qext * units.AU

    @property
    def Qabs(self) -> units.Quantity:
        """Returns the absorption efficiency."""
        return self._cpp_Qabs * units.AU

    @property
    def Qback(self) -> units.Quantity:
        """Returns the backscattering efficiency."""
        return self._cpp_Qback * units.AU

    @property
    def Qforward(self) -> units.Quantity:
        """Returns the forward-scattering efficiency."""
        return self._cpp_Qforward * units.AU

    @property
    def Qratio(self) -> units.Quantity:
        """Returns the efficiency ratio of backscattering over total scattering."""
        return self._cpp_Qratio * units.AU

    @property
    def g(self) -> units.Quantity:
        """Returns the anisotropy factor."""
        return self._cpp_g * units.AU

    @property
    def Qpr(self) -> units.Quantity:
        """Returns the radiation pressure efficiency."""
        return self._cpp_Qpr * units.AU

    @property
    def Csca(self) -> units.Quantity:
        """Returns the scattering cross-section."""
        return (self._cpp_Csca * units.meter ** 2).to_compact()

    @property
    def Cext(self) -> units.Quantity:
        """Returns the extinction cross-section."""
        return (self._cpp_Cext * units.meter ** 2).to_compact()

    @property
    def Cabs(self) -> units.Quantity:
        """Returns the absorption cross-section."""
        return (self._cpp_Cabs * units.meter ** 2).to_compact()

    @property
    def Cpr(self) -> units.Quantity:
        """Returns the radiation pressure cross-section."""
        return (self._cpp_Cpr * units.meter ** 2).to_compact()

    @property
    def Cback(self) -> units.Quantity:
        """Returns the backscattering cross-section."""
        return (self._cpp_Cback * units.meter ** 2).to_compact()

    @property
    def Cforward(self) -> units.Quantity:
        """Returns the forward-scattering cross-section."""
        return (self._cpp_Cforward * units.meter ** 2).to_compact()

    @property
    def Cratio(self) -> units.Quantity:
        """Returns the ratio of backscattering cross-section over total scattering."""
        return (self._cpp_Cratio * units.meter ** 2).to_compact()

    def get_farfields_array(self, phi: numpy.ndarray, theta: numpy.ndarray, r: units.Quantity) -> Tuple[numpy.ndarray, numpy.ndarray]:
        """
        Computes the scattering far field for unstructured coordinates.

        The method computes the fields up to a constant phase value.

        Parameters
        ----------
        phi : numpy.ndarray
            The phi angles in radians.
        theta : numpy.ndarray
            The theta angles in radians.
        r : numpy.ndarray
            The radial distances.

        Returns:
            Tuple[numpy.ndarray, numpy.ndarray]: The computed far fields.
        """
        return self._cpp_get_fields(phi=phi, theta=theta, r=r.to_base_units().magnitude)

    def get_s1s2_array(self, phi: numpy.ndarray) -> Tuple[numpy.ndarray, numpy.ndarray]:
        """Return the S1 and S2 scattering amplitudes for arbitrary ``phi`` angles.

        Parameters
        ----------
        phi : numpy.ndarray
            Array of azimuthal angles in **radians** for which the scattering
            amplitudes are computed.

        Returns
        -------
        Tuple[numpy.ndarray, numpy.ndarray]
            Arrays of ``S1`` and ``S2`` values evaluated at the supplied angles.
        """

        phi = numpy.atleast_1d(phi)
        return self._cpp_get_s1s2(phi=phi + numpy.pi / 2)

    def get_stokes_array(
        self,
        phi: numpy.ndarray,
        theta: numpy.ndarray,
        r: units.Quantity = 1 * units.meter
    ) -> Tuple[numpy.ndarray, numpy.ndarray, numpy.ndarray, numpy.ndarray]:
        """Return the Stokes parameters for arbitrary ``phi`` and ``theta`` angles.

        Parameters
        ----------
        phi : numpy.ndarray
            Azimuthal angles in radians.
        theta : numpy.ndarray
            Polar angles in radians. Must be broadcastable with ``phi``.
        r : units.Quantity, optional
            Radial distance from the scatterer. Defaults to ``1 * meter``.

        Returns
        -------
        Tuple[numpy.ndarray, numpy.ndarray, numpy.ndarray, numpy.ndarray]
            The ``I``, ``Q``, ``U`` and ``V`` Stokes parameters.
        """

        phi, theta = numpy.broadcast_arrays(phi, theta)

        E_phi, E_theta = self.get_farfields_array(phi=phi, theta=theta, r=r)

        intensity = numpy.abs(E_phi) ** 2 + numpy.abs(E_theta) ** 2
        I = intensity / numpy.max(intensity)
        Q = (numpy.abs(E_phi) ** 2 - numpy.abs(E_theta) ** 2) / intensity
        U = (+2 * numpy.real(E_phi * E_theta.conjugate())) / intensity
        V = (-2 * numpy.imag(E_phi * E_theta.conjugate())) / intensity

        return I, Q, U, V

<<<<<<< HEAD
    def get_far_field_array(
        self,
        phi: numpy.ndarray,
        theta: numpy.ndarray,
        r: units.Quantity = 1 * units.meter
    ) -> Tuple[numpy.ndarray, numpy.ndarray]:
        """Return the far-field electric fields for arbitrary ``phi`` and ``theta``.

        Parameters
        ----------
        phi : numpy.ndarray
            Azimuthal angles in radians.
        theta : numpy.ndarray
            Polar angles in radians. Must be broadcastable with ``phi``.
        r : units.Quantity, optional
            Radial distance from the scatterer. Defaults to ``1 * meter``.

        Returns
        -------
        Tuple[numpy.ndarray, numpy.ndarray]
            Complex ``E_phi`` and ``E_theta`` field components.
        """

        phi, theta = numpy.broadcast_arrays(phi, theta)
        E_phi, E_theta = self.get_farfields_array(phi=phi, theta=theta, r=r)
        return E_phi, E_theta

=======
>>>>>>> e738037a
    def get_s1s2(self, sampling: int = 200, distance: units.Quantity = 1 * units.meter) -> S1S2:
        r"""
        Compute the S1 and S2 scattering amplitude functions for a spherical scatterer.

        The S1 and S2 parameters represent the scattering amplitudes for perpendicular and parallel polarizations of light, respectively. These parameters are fundamental in Mie theory, which describes the scattering of electromagnetic waves by spherical particles.

        The formulas for \( S_1 \) and \( S_2 \) are:

        .. math::
            S_1 = \sum\limits_{n=1}^{n_{\text{max}}} \frac{2n+1}{n(n+1)} \left( a_n \pi_n + b_n \tau_n \right) \\
            S_2 = \sum\limits_{n=1}^{n_{\text{max}}} \frac{2n+1}{n(n+1)} \left( a_n \tau_n + b_n \pi_n \right)

        Where:

        - :math:`a_n` and :math:`b_n`: Mie coefficients, which depend on the size, shape, and refractive index of the scatterer.
        - :math:`\pi_n` and :math:`\tau_n` \)`: Angular functions related to the angular components of the incident and scattered fields.
        - :math:`n_{\text{max}}`: Maximum number of terms in the series, determined by the size parameter of the scatterer.

        These scattering amplitude functions are essential for calculating properties such as scattering phase functions, efficiencies, and angular distribution of scattered light.

        Parameters
        ----------
        sampling : int
            The number of angular points used to sample the S1 and S2 functions. Higher sampling improves the resolution of the scattering pattern but increases computation time.
        distance : units.Quantity, optional
            The distance from the scatterer at which the S1 and S2 parameters are evaluated. This is typically set to 1 meter by default, but can be adjusted for specific setups.

        Returns
        -------
        S1S2
            An object containing the computed S1 and S2 parameters, representing the scattering amplitudes for the two polarization components.

        Notes
        -----
        - The S1 and S2 parameters are central to Mie scattering theory and are used to derive many important scattering properties, such as intensity distributions and polarization effects.
        - The `sampling` parameter controls how finely the angular distribution is resolved. A higher value of `sampling` provides more detailed scattering information, which can be critical for accurately modeling the far-field pattern.

        Example
        -------
        You can use this method to compute the scattering properties of spherical particles, particularly in experiments where the polarization and scattering pattern of the light are important.

        Example usage:

        >>> s1s2 = scatterer.get_s1s2(sampling=500)
        >>> print(s1s2.S1, s1s2.S2)

        """
        return S1S2(scatterer=self, sampling=sampling, distance=distance)

    def get_stokes(self, sampling: int = 200, distance: units.Quantity = 1 * units.meter) -> Stokes:
        r"""
        Compute the four Stokes parameters: I, Q, U, and V, which describe the polarization state of scattered light.

        The Stokes parameters provide a complete description of the polarization state of electromagnetic radiation, and are defined as follows:

        .. math::
            I &= \big| E_x \big|^2 + \big| E_y \big|^2 \quad &\text{(total intensity)} \\
            Q &= \big| E_x \big|^2 - \big| E_y \big|^2 \quad &\text{(linear polarization along x and y)} \\
            U &= 2 \mathcal{Re} \big\{ E_x E_y^* \big\} \quad &\text{(linear polarization at +45° and -45°)} \\
            V &= 2 \mathcal{Im} \big\{ E_x E_y^* \big\} \quad &\text{(circular polarization)}

        Where:

        - :math:`I`: Total intensity of the scattered light.
        - :math:`Q`: The degree of linear polarization along the x and y axes.
        - :math:`U`: The degree of linear polarization at +45° and -45° to the axes.
        - :math:`V`: The degree of circular polarization.

        These parameters provide a powerful way to represent the full polarization state of the scattered light.

        Parameters
        ----------
        sampling : int
            The number of angular points used to sample the Stokes parameters. A higher sampling value increases the resolution of the computed polarization pattern.
        distance : units.Quantity, optional
            The distance from the scatterer at which the Stokes parameters are evaluated. The default is 1 meter, but this can be adjusted based on the experimental setup.

        Returns
        -------
        Stokes
            An object containing the computed Stokes parameters (I, Q, U, V), which describe the polarization state of the scattered light.

        Notes
        -----
        - The Stokes parameters are essential for understanding and characterizing the polarization of scattered light. They are used in a wide variety of applications, including atmospheric optics, remote sensing, and optical communication.
        - The `sampling` parameter controls the angular resolution of the calculated Stokes parameters. Higher values provide finer detail, which can be important in accurately modeling polarization effects in scattering experiments.

        Example
        -------
        You can use this method to compute the Stokes parameters for a spherical scatterer, helping you analyze how the scatterer affects the polarization state of light.

        Example usage:

        >>> stokes_params = scatterer.get_stokes(sampling=500)
        >>> print(stokes_params.I, stokes_params.Q, stokes_params.U, stokes_params.V)

        """
        return Stokes(scatterer=self, sampling=sampling, distance=distance)

    def get_far_field(self, sampling: int = 200, distance: units.Quantity = 1 * units.meter) -> FarField:
        r"""
        Compute the far-field scattering pattern for the scatterer.

        The far fields describe the behavior of the scattered electromagnetic waves at a large distance from the scatterer, where the waves can be approximated as planar.
        The computed far fields represent the scattered electric field components in the directions parallel and perpendicular to the plane of incidence.

        The far fields are computed as:

        .. math::
            \text{Fields} = E_{||}(\phi, \theta)^2, \, E_{\perp}(\phi, \theta)^2

        These components represent the intensities of the scattered electric field in the parallel (\( E_{||} \)) and perpendicular (\( E_{\perp} \)) directions as functions of the spherical angles \( \phi \) (azimuthal) and \( \theta \) (polar).

        The fields are expressed up to a constant phase factor:

        .. math::
            \exp{\left(-i k r \right)}

        Where:

        - :math:`k`: The wave number, related to the wavelength of the incident light.
        - :math:`r`: The distance from the scatterer (assumed to be large in the far-field approximation).

        Parameters
        ----------
        sampling : int
            The number of angular points used to sample the far-field pattern. A higher sampling value increases the angular resolution of the computed far-field intensities.
        distance : units.Quantity, optional
            The distance from the scatterer at which the far fields are evaluated. By default, this is set to 1 meter, but it can be adjusted to suit the specific experimental configuration.

        Returns
        -------
        FarField
            An object containing the computed far-field components (parallel and perpendicular intensities), which represent the angular distribution of the scattered light in the far field.

        Notes
        -----
        - The far-field approximation assumes that the distance from the scatterer is large enough that the curvature of the wavefronts can be neglected, and the fields can be treated as planar.
        - This method is useful for determining the angular distribution of the scattered light, which is critical in applications such as radar cross-section analysis, optical scattering experiments, and remote sensing.

        Example
        -------
        You can use this method to compute the far-field scattering pattern of a spherical scatterer, which is essential in understanding how the scatterer redirects light in the far field.

        Example usage:

        >>> far_field = scatterer.get_far_field(sampling=500)
        >>> print(far_field.E_phi, far_field.E_theta)

        """
        return FarField(scatterer=self, sampling=sampling, distance=distance)

    def get_spf(self, sampling: int = 200, distance: units.Quantity = 1 * units.meter) -> SPF:
        r"""
        Compute the scattering phase function (SPF) for the scatterer.

        The scattering phase function describes how the intensity of scattered light varies as a function of the scattering angles \( \theta \) (polar) and \( \phi \) (azimuthal). It is a key quantity in light scattering, as it characterizes the angular distribution of scattered light.

        The scattering phase function is computed as:

        .. math::
            \text{SPF} = \sqrt{ E_{\parallel}(\phi, \theta)^2 + E_{\perp}(\phi, \theta)^2 }

        Where:

        - :math:`E_{\parallel}`: The parallel component of the scattered electric field.
        - :math:`E_{\perp}`: The perpendicular component of the scattered electric field.
        - :math:`\phi` and :math:`\theta`: The azimuthal and polar angles, respectively, which describe the angular position of the scattered light.

        The SPF combines the intensity contributions from both polarization components to describe the total scattered intensity in different directions.

        Parameters
        ----------
        sampling : int
            The number of angular points used to sample the scattering phase function. A higher sampling value increases the angular resolution of the computed SPF.
        distance : units.Quantity, optional
            The distance from the scatterer at which the scattering phase function is evaluated. By default, this is set to 1 meter, but it can be adjusted depending on the specific experimental configuration.

        Returns
        -------
        SPF
            An object containing the computed scattering phase function (SPF), representing the angular distribution of scattered light intensity.

        Notes
        -----
        - The scattering phase function is a critical quantity in the study of light scattering, as it provides insight into the directionality of the scattered light. It is commonly used in fields like atmospheric optics, biomedical imaging, and remote sensing.
        - The `sampling` parameter controls the angular resolution of the SPF. Higher sampling values yield more detailed scattering patterns, especially important when capturing small angular features.

        Example
        -------
        You can use this method to compute the scattering phase function of a spherical scatterer, helping to understand the angular distribution of light scattered by the particle.

        Example usage:

        >>> spf = scatterer.get_spf(sampling=500)
        >>> print(spf)

        """
        return SPF(scatterer=self, sampling=sampling, distance=distance)

    def get_footprint(self, detector) -> Footprint:
        r"""
        Compute the footprint of the scattered light coupling with the detector.

        The footprint represents the spatial distribution of the scattered light as it couples with the detector.
        This is important for understanding how the scattered light interacts with the detector's field of view and is influenced by both the scatterer's properties and the detector configuration.

        The footprint is computed using an inverse Fourier transform:

        .. math::
            \big| \mathscr{F}^{-1} \big\{ \tilde{ \psi } (\xi, \nu),\
                \tilde{ \phi}_{l,m}(\xi, \nu)  \big\}
                (\delta_x, \delta_y) \big|^2

        Where:

        - :math:`\tilde{ \psi } (\xi, \nu)`: The Fourier transform of the scattered field.
        - :math:`\tilde{ \phi}_{l,m} (\xi, \nu)`: The Fourier transform of the detector's capturing field.
        - :math:`\mathscr{F}^{-1}`: The inverse Fourier transform operator.
        - :math:`(\delta_x, \delta_y)`: Spatial coordinates describing the footprint in the detector plane.

        The inverse Fourier transform yields the spatial pattern of the scattered light's interaction with the detector, which is then squared to compute the intensity of the footprint.

        Parameters
        ----------
        detector : GenericDetector
            The detector object that defines the capturing field and geometry. This object provides information about the detector's configuration, including its numerical aperture, position, and sensitivity.

        Returns
        -------
        Footprint
            An object containing the computed scatterer footprint, representing the spatial distribution of the scattered light on the detector plane.

        Notes
        -----
        - The footprint provides valuable information about the coupling efficiency between the scattered light and the detector. This is useful in designing experiments where precise control of light detection is important, such as in microscopy, remote sensing, or optical measurements.
        - The interaction between the scattered field and the detector is influenced by factors such as the size, shape, and refractive index of the scatterer, as well as the detector's aperture and positioning.

        Example
        -------
        You can use this method to compute the footprint of the scattered light on a detector, helping to visualize how light from the scatterer is spatially distributed on the detector.

        Example usage:

        >>> footprint = scatterer.get_footprint(detector=my_detector)
        >>> print(footprint)

        """
        return Footprint(scatterer=self, detector=detector)

    def _assign_index_or_material(self, property: units.Quantity | BaseMaterial) -> tuple[units.Quantity | None, BaseMaterial | None]:
        """
        Determines whether the provided property is a refractive index (Quantity) or a material (BaseMaterial),
        and returns the corresponding values.

        Parameters:
        ----------
        property : units.Quantity or BaseMaterial
            The core property to be assigned, which can either be a refractive index (Quantity) or a material (BaseMaterial).

        Returns:
        -------
        tuple[units.Quantity | None, BaseMaterial | None]
            A tuple where the first element is the refractive index (Quantity) if provided, otherwise None.
            The second element is the material (BaseMaterial) if provided, otherwise None.

        Raises:
        ------
        ValueError:
            If the provided property is neither a Quantity (refractive index) nor a BaseMaterial.
        """
        if isinstance(property, units.Quantity):
            return property, None
        if isinstance(property, BaseMaterial):
            return numpy.atleast_1d(property.compute_refractive_index(self.source.wavelength.to_base_units().magnitude))[0] * units.RIU, property

        raise ValueError(f"Invalid material property: {property}. Expected a BaseMaterial or Quantity (RIU).")<|MERGE_RESOLUTION|>--- conflicted
+++ resolved
@@ -179,7 +179,7 @@
 
         return I, Q, U, V
 
-<<<<<<< HEAD
+
     def get_far_field_array(
         self,
         phi: numpy.ndarray,
@@ -207,8 +207,6 @@
         E_phi, E_theta = self.get_farfields_array(phi=phi, theta=theta, r=r)
         return E_phi, E_theta
 
-=======
->>>>>>> e738037a
     def get_s1s2(self, sampling: int = 200, distance: units.Quantity = 1 * units.meter) -> S1S2:
         r"""
         Compute the S1 and S2 scattering amplitude functions for a spherical scatterer.
